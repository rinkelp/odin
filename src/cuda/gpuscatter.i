--- conflicted
+++ resolved
@@ -14,11 +14,7 @@
 
 %{
     #define SWIG_FILE_WITH_INIT
-<<<<<<< HEAD
-    #include "gpu_manager.hh"    
-=======
-    #include "gpuscatter_mgr.hh"    
->>>>>>> 9638f526
+    #include "gpuscatter_mgr.hh"
 %}
 
 // swig doesn't know about numpy by default, so we need to give it an extra numpy interface
