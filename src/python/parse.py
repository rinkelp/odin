
"""
Various parsers:
-- CBF        (crystallographic binary format)
-- Kitty H5   (CXI pyana spinoff)
-- CXI        (coherent xray imaging format)
"""

import logging
logging.basicConfig()
logger = logging.getLogger(__name__)
# logger.setLevel('DEBUG')

import inspect
import tables
import re
import hashlib
import yaml
import tables
from base64 import b64encode

import numpy as np

from odin import xray
from odin.math2 import find_center
from mdtraj import io


try:
    import fabio
    FABIO_IMPORTED = True
except ImportError as e:
    FABIO_IMPORTED = False


class CBF(object):
    """
    A class for parsing CBF files. Depends on fabio.
    """
    
    def __init__(self, filename, mask=None, autocenter=True):
        """
        A light handle on a CBF file.
        
        Parameters
        ----------
        filename : str
            The path to the CBF file.
            
        mask : np.ndarray (dtype bool)
            Define a mask over the data. If `None` don't use a mask (default).
            Else should be a np array of dtype bool with the same shape as the
            intensities in the CBF file.
            
        autocenter : bool
            Whether or not to optimize the center (given a shot containing)
            diffuse rings.
        """
        
        if not FABIO_IMPORTED:
            raise ImportError('Could not import python package "fabio", please '
                              'install it')
        
        logger.info('Reading: %s' % filename)
        self.filename = filename
        self.autocenter = autocenter
        
        # extract all interesting stuff w/fabio
        self._fabio_handle = fabio.open(filename)
        self._info = self._fabio_handle.header
        self._parse_array_header( self._info['_array_data.header_contents'] )
        self.intensity_dtype = self._convert_dtype(self._info['X-Binary-Element-Type'])
            
            
        # interpret user provided mask
        if mask != None:
            if not mask.shape == self.intensities_shape:
                raise ValueError('`mask` must have same shape as intensity array '
                   '(%s), got: %s' % (str(self.intensities_shape), str(mask.shape)))
            self.mask = mask
        else:
            self.mask = None
            
            
        # add mask specific to the detector
        if self.detector_type.startswith('PILATUS 6M'):
            logger.info('Identified detector type as: PILATUS 6M')
            if self.mask == None:
                self.mask = self._pilatus_mask()
            else:
                self.mask *= self._pilatus_mask()
            
        else:
            logger.debug('Unknown detector type: %s' % self._info['Detector'])
            
            
        logger.debug('Finished loading file')
        
        
    @property
    def md5(self):
        return self._info['Content-MD5']
    
        
    @property
    def intensities_shape(self):
        shp = (int(self._info['X-Binary-Size-Second-Dimension']), 
               int(self._info['X-Binary-Size-Fastest-Dimension']))
        return shp
    
        
    @property
    def pixel_size(self):
        p = self._info['Pixel_size'].split()
        assert p[1].strip() == p[4].strip()
        assert p[2].strip() == 'x'
        pix_size = (float(p[0]), float(p[3]))
        return pix_size
    
        
    @property
    def path_length(self):
        # assume units are the same for all dims
        d, unit = self._info['Detector_distance'].split() 
        return float(d)
    
        
    @property
    def wavelength(self):
        return float(self._info['Wavelength'].split()[0])
    
        
    @property
    def polarization(self):
        return float(self._info['Polarization'])
    
        
    @property
    def center(self):
        """
        The indicies of the pixel nearest the center
        """
        if not hasattr(self, '_center'):
            self._center = self._find_center()
        return self._center
    
        
    @property
    def corner(self):
        """
        The bottom left corner position, in real space.
        """
        return (-self.pixel_size[0] * self.center[0], 
                -self.pixel_size[1] * self.center[1])
        
        
    @property
    def intensities(self):
        return self._fabio_handle.data
        
        
    @property
    def detector_type(self):
        return self._info['Detector:']


    def _convert_dtype(self, dtype_str):
        """
        Converts `dtype_str`, straight from the cbf file, to the right numpy
        dtype
        """
        
        # TJL: I'm just guessing the names for most of these....
        # the cbflib docs are useless!!
        conversions = {"signed 32-bit integer" : np.int32,
                       "unsigned 32-bit integer" : np.uint32,
                       "32-bit float" : np.float32,
                       "64-bit float" : np.float64}
        
        try:
            dtype = conversions[dtype_str]
        except KeyError as e:
            raise ValueError('Binary-Element-Type: %s has no know numpy '
                             'counterpart. Contact the dev team if you believe '
                             'this is wrong -- it may be an unexpected string.'
                             % dtype_str)
        
        return dtype
    
        
    def _parse_array_header(self, array_header):
        """
        Fabio provides an '_array_data.header_contents' key entry in that
        needs to be parsed. E.g. for a test PILATUS detector file generated at
        SSRL 12-2, this dictionary entry looks like
        
        fabio_object.header['_array_data.header_contents'] = 
        '# Detector: PILATUS 6M, S/N 60-0101 SSRL\r\n# 2012/Apr/09 20:02:10.800
        \r\n# Pixel_size 172e-6 m x 172e-6 m\r\n# Silicon sensor, thickness 0.00
        0320 m\r\n# Exposure_time 9.997700 s\r\n# Exposure_period 10.000000 s\r\
        n# Tau = 110.0e-09 s\r\n# Count_cutoff 1060885 counts\r\n# Threshold_set
        ting 6000 eV\r\n# N_excluded_pixels = 1685\r\n# Excluded_pixels: badpix_
        mask.tif\r\n# Flat_field: (nil)\r\n# Trim_directory: p6m0101_T8p0_vrf_m0
        p3_090729\r\n# Wavelength 0.7293 A\r\n# Energy_range (0, 0) eV\r\n# Dete
        ctor_distance 0.20000 m\r\n# Detector_Voffset 0.00000 m\r\n# Beam_xy (12
        31.50, 1263.50) pixels\r\n# Flux 0.0000 ph/s\r\n# Filter_transmission 1.
        0000\r\n# Start_angle 90.0000 deg.\r\n# Angle_increment 0.0100 deg.\r\n#
         Detector_2theta 0.0000 deg.\r\n# Polarization 0.990\r\n# Alpha 0.0000 d
        eg.\r\n# Kappa 0.0000 deg.\r\n# Phi 90.0000 deg.\r\n# Chi 0.0000 deg.\r
        \n# Oscillation_axis X, CW\r\n# N_oscillations 1'
        
        This function makes some sense of this mess.
        
        Parameters
        ----------
        array_header : str
            Something that looks like the dictionary value above.
        
        This function injects this information into self._info.
        """

        logger.debug('Reading header info...')

        items = array_header.split('#')
        
        for item in items:
            split = item.strip().split(' ')
            if len(split) > 1:
                k = split[0].strip().lstrip(':')
                self._info[k] = ' '.join(split[1:]).strip().lstrip('=')
        
        return
    

    def _check_md5(self):
        """
        Check the data are intact by computing the md5 checksum of the binary
        data, and comparing it to an analagous md5 computed when the file was
        generated.
        """
        
        # This is a cute idea but I have no idea what data the md5 is performed
        # on, or how to retrieve that data from the file. This function is
        # currently broken (close to working)
        
        md5 = hashlib.md5()
        md5.update(self.intensities.flatten().tostring()) # need to feed correct data in here...
        data_md5 = b64encode(md5.digest())
        if not md5.hexdigest() == self.md5:
            logger.critical("Data MD5:    %s" % data_md5)
            logger.critical("Header MD5:  %s" % self.md5)
            raise RuntimeError('Data and stored md5 hashes do not match! Data corrupted.')
    
            
    def _find_center(self):
        """
        Find the center of any Bragg rings (aka the location of the x-ray beam).
        
        Returns
        -------
        center : tuple of ints
            The indicies of the pixel nearest the center of the Bragg peaks.
        """
        if self.autocenter:
            center = find_center(self.intensities, mask=self.mask)
        else:
            center = np.array(self.intensities_shape) / 2.0
        return center
    
        
    def _pilatus_mask(self, border_size=3):
        """
        The pixels on the edges of the detector are often noisy -- this function
        provides a way to mask both the gaps and these border pixels.

        Parameters
        ----------
        border_size : int
            The size of the border (in pixels) with which to extend the mask
            around the detector gaps.
        """

        border_size = int(border_size)
        mask = np.ones(self.intensities_shape, dtype=np.bool)

        # below we have the rows (x_gaps) and columns (y_gaps) to mask

        x_gaps = [(486-border_size,494+border_size),
                  (980-border_size,988+border_size),
                  (1474-border_size,1482+border_size),
                  (1968-border_size,1976+border_size)]

        y_gaps = [(194-border_size,212+border_size),
                  (406-border_size,424+border_size),
                  (618-border_size,636+border_size),
                  (830-border_size,848+border_size),
                  (1042-border_size,1060+border_size),
                  (1254-border_size,1272+border_size),
                  (1466-border_size,1484+border_size),
                  (1678-border_size,1696+border_size),
                  (1890-border_size,1908+border_size),
                  (2102-border_size,2120+border_size),
                  (2314-border_size,2332+border_size)]

        for x in x_gaps:
            mask[x[0]:x[1],:] = np.bool(False)

        for y in y_gaps:
            mask[:,y[0]:y[1]] = np.bool(False)

        return mask

        
    def as_shotset(self):
        """
        Convert the CBF file to an ODIN shotset representation.
        
        Returns
        -------
        cbf : odin.xray.Shotset
            The CBF file as an ODIN shotset.
        """
        
        p = np.array(list(self.corner) + [self.path_length])
        f = np.array([self.pixel_size[0], 0.0, 0.0]) # fast is x
        s = np.array([0.0, self.pixel_size[1], 0.0]) # slow is y
        
        bg = xray.BasisGrid()
        bg.add_grid(p, s, f, self.intensities_shape)
        
        # todo better value for photons
        b = xray.Beam(1e4, wavelength=self.wavelength) 
        d = xray.Detector(bg, b.k)
        s = xray.Shotset(self.intensities.flatten().astype(np.float64), d, self.mask)
        
        return s
    
        
    @classmethod
    def files_to_shotset(cls, list_of_cbf_files, shotset_filename=None,
                         autocenter=True):
        """
        Convert a bunch of CBF files to a single ODIN shotset instance. If you 
        write the shotset immediately to disk, does this in a smart "lazy" way 
        so as to preseve memory.
        
        Parameters
        ----------
        list_of_cbf_files : list of str
            A list of paths to CBF files to convert.
        
        Optional Parameters
        -------------------
        shotset_filename : str
            The filename of the shotset to write to disk.
            
        autocenter : bool
            Whether or not to automatically determine the center of the detector.
            
        Returns
        -------
        ss : odin.xray.Shotset
            If `shotset_filename` is None, then returns the shotset object
        """
        
        # convert one CBF, and use it to get the detector, etc info
<<<<<<< HEAD
        seed_shot = cls(list_of_cbf_files[0]).as_shotset()
=======
        seed_shot = cls(list_of_cbf_files[0], autocenter=autocenter).as_shotset()
>>>>>>> e45500c3
        
        if shotset_filename:
            logger.info('writing CBF files straight to disk at: %s' % shotset_filename)
            
            seed_shot.save(shotset_filename)
            
            # now open a handle to that h5 file and add to it
            for i,fn in enumerate(list_of_cbf_files[1:]):
                 
                # i+1 b/c we already saved one shot
                d = {('shot%d' % (i+1,)) : cls(fn).intensities.flatten()}
                io.saveh( shotset_filename, **d )
                
            io.saveh( shotset_filename, num_shots=np.array([ len(list_of_cbf_files) ]) )
            logger.info('Combined CBF data into: %s' % shotset_filename)
            return

        else:
            shot_i = np.zeros(( len(list_of_cbf_files), seed_shot.intensities.shape[1] ))
            shot_i[0,:] = seed_shot.intensities.flatten()
            
            for i,fn in enumerate(list_of_cbf_files[1:]):
                x = cls(fn, autocenter=False).intensities.flatten()
                if not len(x) == shot_i.shape[1]:
                    raise ValueError('Variable number of pixels in shots!')
                shot_i[i+1,:] = x
            
            ss = xray.Shotset( shot_i, seed_shot.detector, seed_shot.mask )

            return ss
    
        
class KittyH5(object):
    """
    A class that reads the output of kitty-enhanced psana.
    """
        
    def __init__(self, yaml_file, mode='asm'):
        """
        Load in a YAML file that describes a ShotSet collected on the LCLS.
        
        Parameters
        ----------
        yaml_file : str
            The path to the yaml file describing the shotset to load. Assumes
            the yaml file is of the following format:
            
              - data_file:
                photon_eV:
                ...
                
              - data_file:
                photon_eV:
                ...
              - ...
                
            where each list field corresponds to a different shot.
            
        mode : {'raw', 'asm'}
            Whether to load up the raw data or the assembled images.
        """
        
        logger.info('Kitty Loader -- locked onto shot handle: %s' % yaml_file)
        logger.info('Extracting %s-type data' % mode)
        
        f = open(yaml_file, 'r')
        self.yaml_data = yaml.load(f)
        f.close()
        
        self.descriptors = self.yaml_data['Shots']
        
        if mode in ['raw', 'asm']:
            self.mode = mode
        else:
            raise ValueError("`mode` must be one of {'raw', 'asm'}")
        
        return
    
    @property    
    def essential_fields(self):
        """
        A static property, a list of the essential data fields that must be
        provided for each shot to convert it into ODIN.
        """
        essentials = ['photon_eV', 'data_file', 'detector_mm']
        return essentials
    
        
    @property
    def num_descriptors(self):
        return len(self.descriptors)
    
        
    def convert(self, image_filter=None, max_shot_limit=None):
        """
        Perform the conversion from LCLS h5 files to an odin shotset.
        
        Optional Parameters
        -------------------
        image_filter : odin.xray.ImageFilter
            An image filter that will get applied to each shot.
        
        max_shot_limit : int
            If provided, will truncate the conversion after this many shots.
        
        Returns
        -------
        shotset : odin.xray.ShotSet
            A shotset containing all the shots described in the original yaml 
            file.
        """
        
        self.shot_list = []
        if image_filter:
            self.filter = image_filter
        else:
            self.filter = None
        
        if max_shot_limit:
            logger.info('Discarding all but the last %d shots' % max_shot_limit)
            n = max_shot_limit
        else:
            n = self.num_descriptors
            
        # convert the shots using the appropriate method
        for i in range(n):
            if self.mode == 'raw':
                s = self._convert_raw_shot(self.descriptors[i])
            elif self.mode == 'asm':
                s = self._convert_asm_shot(self.descriptors[i])
            self.shot_list.append(s)
    
        return xray.Shotset(self.shot_list)
        
    
    def _convert_raw_shot(self, descriptor):
        """
        Convert a Kitty-generated raw image h5 file to an odin.xray.Shot.
        """
        
        logger.info('Loading raw image in: %s' % descriptor['data_file'])
        
        for field in self.essential_fields:
            if field not in descriptor.keys():
                raise ValueError('Essential data field %s not in YAML file!' % field)
        
        energy = float(descriptor['photon_eV'])
        path_length = float(descriptor['detector_mm']) * 1000.0 # mm -> um
        
        # load all the relevant data from many h5s... (dumb)
        f = tables.File(descriptor['x_raw'])
        x = f.root.data.data.read()
        f.close()
        
        f = tables.File(descriptor['y_raw'])
        y = f.root.data.data.read()
        f.close()
        
        z = np.zeros_like(x)
        
        f = tables.File(descriptor['data_file'])
        path = descriptor['i_raw']
        i = f.getNode(path).read()
        f.close()
        
        # turn that data into a basis representation
        grid_list, flat_i = self._lcls_raw_to_basis(x, y, z, i)
        
        # generate the detector object               
        b = xray.Beam(100, energy=energy)
        d = xray.Detector.from_basis( grid_list, path_length, b.k )
        
        # generate the shot
        s = xray.Shot(flat_i, d)
        
        return s
        
                        
    def _convert_asm_shot(self, descriptor, x_pixel_size=109.9, 
                          y_pixel_size=109.9, bragg_peak_radius=458):
        """
        Convert a Kitty-generated assembled image h5 file to an odin.xray.Shot.
        """
        
        logger.info('Loading assembled image in: %s' % descriptor['data_file'])
        
        for field in self.essential_fields:
            if field not in descriptor.keys():
                raise ValueError('Essential data field %s not in YAML file!' % field)
                
        energy = float(descriptor['photon_eV']) / 1000.0        # eV -> keV
        path_length = float(descriptor['detector_mm']) * 1000.0 # mm -> um
        logger.debug('Energy:      %f keV' % energy)
        logger.debug('Path length: %f microns' % path_length)
        
        # extract intensity data
        f = tables.File(descriptor['data_file'])
        try:
            path = descriptor['i_asm']
        except KeyError as e:
            raise ValueError('Essential data field `i_asm` not in YAML file!')
        i = f.getNode(path).read()
        f.close()
        logger.debug('Read field %s in file: %s' % (descriptor['i_asm'],
                                                    descriptor['data_file']))
        
        # find the center (center is in pixel units)
        #dgeo = xray.DetectorGeometry(i)
        center = (853.,861.) #dgeo.center
        corner = ( -center[0] * x_pixel_size, -center[1] * y_pixel_size, 0.0 )
        logger.debug('Found center: %s' % str(center))
        
        # compile a grid_list object
        basis = (x_pixel_size, y_pixel_size, 0.0)
        shape = (i.shape[0], i.shape[1], 1)
        grid_list = [( basis, shape, corner )]
        
        # generate the detector object               
        b = xray.Beam(100, energy=energy)
        d = xray.Detector.from_basis( grid_list, path_length, b.k )

        logger.debug('Generated detector object...')
        
        # generate the shot
        s = xray.Shot(i.flatten(), d)
        
        return s
        
        
    def _lcls_raw_to_basis(self, x, y, z, intensities, x_asics=8, y_asics=8):
        """
        This is a specific function that converts a set of ASICS from the LCLS
        into a grid-basis vector representation. This representation is less
        flexible, but much more efficient computationally.
        
        Parameters
        ----------
        x,y,z : ndarray
            The x/y/z pixel coordinates. Assumed to be 2d arrays.

        x_asics, y_asics : int
            The number of asics in the x/y directions.

        intensities : ndarray, float
            The intensity data.

        Returns
        -------
        grid_list: list of tuples
            A basis vector representation of the detector pixels
                grid_list = [ ( basis, shape, corner ) ]
        """

        if not (x.shape == y.shape) and (x.shape == z.shape) and (x.shape == intensities.shape):
            raise ValueError('x, y, z, intensities shapes do not match!')

        # do some sanity checking on the shape
        s = x.shape
        if not s[0] % x_asics == 0:
            raise ValueError('`x_asics` does not evenly divide the x-dimension!')
        if not s[1] % y_asics == 0:
            raise ValueError('`y_asics` does not evenly divide the y-dimension!')

        # determine the spacing
        x_spacing = s[0] / x_asics
        y_spacing = s[1] / y_asics

        # grid list to hold the output grid_list = [ ( basis, shape, corner ) ]
        grid_list = []
        flat_intensities = np.zeros( np.product(intensities.shape) )

        # iterate through each asic and extract the basis vectors
        for ix in range(x_asics):
            for iy in range(y_asics):

                # initialize data structures
                basis = []

                # the indicies to slice the array on
                x_start  = x_spacing * ix
                x_finish = x_spacing * (ix+1)

                y_start  = y_spacing * iy
                y_finish = y_spacing * (iy+1)

                # slice
                xa = x[x_start:x_finish,y_start:y_finish]
                ya = y[x_start:x_finish,y_start:y_finish]
                za = z[x_start:x_finish,y_start:y_finish]
                ia = intensities[x_start:x_finish,y_start:y_finish]

                # determine the pixel spacing
                for a in [xa, ya]:
                    s1 = np.abs(a[0,0] - a[0,1])
                    s2 = np.abs(a[0,0] - a[1,0])
                    basis.append( max(s1, s2) )

                # add the z-basis
                basis.append(0.0)
                assert len(basis) == 3
                basis = tuple(basis)

                # assemble the grid_tuple
                shape = (x_spacing, y_spacing, 1)

                corner = ( xa.flatten()[np.argmin(xa)], 
                           ya.flatten()[np.argmin(ya)], 
                           za[0,0] )

                grid_tuple = (basis, shape, corner)
                grid_list.append(grid_tuple)

                # store the flatten-ed intensities in the correct order
                spacing = x_spacing * y_spacing
                start  = spacing * (ix + iy*x_asics)
                finish = spacing * (ix + iy*x_asics + 1)
                flat_intensities[start:finish] = ia.flatten()

        assert len(grid_list) == x_asics * y_asics

        return grid_list, flat_intensities
        
                
        
class CXI(object):
    """
    A parser for the coherent x-ray imaging file format.
    
    This format is the standard for LCLS experiments; details can be found here:
    
        http://cxidb.org/
    
    This class parses the file and serves an odin.xray.Shotset, along with some
    additional metadata associated with the run.
    
    Initilization Parameters
    ------------------------
    filename : str
        The HDF5 file path.
    """
    
    def __init__(self, filename):
        
        # EEEK
        raise NotImplementedError('CXI parser not complete, sorry')
        
        self.filename = filename
        self._get_root()
        
        self.shots = []
        for entry_group in self._get_groups('entry'):
            self.shots.append( self._generate_shot_from_entry(entry_group) )
            
        self.shotset = xray.Shotset( self.shots )
        
        
    def _get_root(self):
        h5 = tables.openFile(self.filename, mode='r')
        self.h5 = h5
        self.root = self.h5.root
        
        
    def _get_groups(self, name, root='/'):
        """
        Locates groups in the HDF5 file structure, beneath `root`, with name
        matching `name`.
        
        Returns
        -------
        groups : list
            A list of pytables group objects
        """
        groups = []
        for g in self.h5.walkGroups(root):                
            gname = g.__str__().split('/')[-1].split()[0]
            if gname.find(name) == 0:
                groups.append(g)
        return groups
            
            
    def _get_nodes(self, name, root='/', strict=False):
        """
        Locates nodes in the HDF5 file structure, beneath `root`, with name
        matching `name`.

        Returns
        -------
        nodes : list
            A list of pytables nodes objects
        """
        nodes = []
        for n in self.h5.walkNodes(root):                
            nname = n.__str__().split('/')[-1].split()[0]
            if not isinstance(n, tables.link.SoftLink):
                if strict:
                    if nname == name:
                        nodes.append(n)
                else:
                    if nname.find(name) == 0:
                        nodes.append(n)
        return nodes
        
                    
    def _extract_energy(self, entry):
        """
        Scrape the following important metadata out of the .cxi file:
        -- beam energy
        -- 
        """
        energy_nodes = self._get_nodes('energy', root=entry, strict=True)
        if len(energy_nodes) > 1:
            raise RuntimeError('Ambiguity in beam energy... %d energy nodes found' % len(energy_nodes))
        energy = float(energy_nodes[0].read()) / 1000.0
        beam = xray.Beam(1., energy=energy) # todo: compute flux
        return beam
        
	    
    def _detector_group_to_array(self, detector_group):
        """
        Generate an array of the xyz coordinates of the pixels using the rules 
        implicit in the CXI format.

        Parameters
        ----------
        size : tuple
            (number_x_pixels, number_y_pixels)
        x_basis, y_basis : float
            The size of the pixels in the x/y direction
    
        Returns
        -------
        xyz : ndarray, float
            An n x 3 array of the pixel positions.
        intensities : ndarray, float
            An n-len array of the intensities at each pixel
        metadata : dict
            A dictionary of any extra metadata extracted from the detector 
            group object
        """

        metadata = {}
        # ----- todo TJL not sure if these are in all CXI files? ---------
        #       put them --> metadata
        #is_fft_shifted = bool(detector_group.is_fft_shifted.read())
        #image_center = detector_group.image_center.read()
        #path_length = float(detector_group.distance.read())
        #mask = detector_group.mask.read()
        # ----------------------------------------------------------------

        # sometimes the intensities are not underneath the detector instance,
        # so we have to check where they are...
        if hasattr(detector_group, 'data'):
            intensities = np.real( detector_group.data.read() )
        else:
            data_nodes = self._get_nodes('data', strict=True)
            if len(data_nodes) > 1:
                # if we're here, we can't uniquely associate a 'data' entry with
                #  the detector pixel positions...
                raise RuntimeError('Ambiguous location of intensities in CXI '
                                    'file... cannot proceed.')
            else:
                intensities = np.real( data_nodes[0].read() )
        
        # the intensities come out in a 2-D array -- we'll want them flatttened
        size = intensities.shape
        intensities = intensities.flatten()

        x_pixel_size = float(detector_group.x_pixel_size.read())
        y_pixel_size = float(detector_group.y_pixel_size.read())

        # try to find basis vectors for pixel positions
        # if none exist, convention is to use the pixel sizes
        # TJL todo CHECK THE NAMES BELOW!!!
        if hasattr(detector_group, 'x_basis'):
            x_basis = float(detector_group.x_basis.read())
        else:
            x_basis = x_pixel_size
        if hasattr(detector_group, 'y_basis'):
            y_basis = float(detector_group.y_basis.read())
        else:
            y_basis = y_pixel_size

        x_pixels = np.arange(0, x_basis*size[0], x_basis)
        y_pixels = np.arange(0, y_basis*size[1], y_basis)
        assert len(x_pixels) == size[0]
        assert len(y_pixels) == size[1]

        z = np.zeros( len(x_pixels) * len(y_pixels) )
        x, y = np.meshgrid(x_pixels, y_pixels)
        x = x.flatten()
        y = y.flatten()

        xyz = np.vstack((x, y, z)).transpose()

        # if there is a 'corner_position' attr, translate
        if hasattr(detector_group, 'corner_position'):
            xyz += detector_group.corner_position.read()

        return xyz, intensities, metadata
        
        
    def _generate_shot_from_entry(self, entry):

        # loop over all the detector elements and piece them together
        xyz = []
        intensities = []
        metadatas = []
        for detector_group in self._get_groups('detector', root=entry):
            x, i, m = self._detector_group_to_array(detector_group)
            xyz.append(x)
            intensities.append(i)
            metadatas.append(m)
        
        xyz = np.concatenate(xyz)
        intensities = np.concatenate(intensities)

        # instantitate a detector
        # todo NEED: logic for path_length
        path_length = 1.0
        beam = self._extract_energy(entry)
        d = xray.Detector(xyz, path_length, beam.k)

        # generate a shot instance and add it to our list
        return xray.Shot(intensities, d)


<|MERGE_RESOLUTION|>--- conflicted
+++ resolved
@@ -364,11 +364,7 @@
         """
         
         # convert one CBF, and use it to get the detector, etc info
-<<<<<<< HEAD
-        seed_shot = cls(list_of_cbf_files[0]).as_shotset()
-=======
         seed_shot = cls(list_of_cbf_files[0], autocenter=autocenter).as_shotset()
->>>>>>> e45500c3
         
         if shotset_filename:
             logger.info('writing CBF files straight to disk at: %s' % shotset_filename)
